--- conflicted
+++ resolved
@@ -2,7 +2,6 @@
   import { sql } from "drizzle-orm"
 
 export const tasks = sqliteTable("tasks", {
-<<<<<<< HEAD
 	id: text().primaryKey().notNull(),
 	name: text().notNull(),
 	description: text(),
@@ -23,11 +22,11 @@
 },
 (table) => [
 	index("idx_tasks_parent_id").on(table.parentId),
-	foreignKey(() => ({
+	foreignKey({
 			columns: [table.parentId],
 			foreignColumns: [table.id],
 			name: "tasks_parent_id_tasks_id_fk"
-		})),
+		}),
 ]);
 
 export const requests = sqliteTable("requests", {
@@ -103,33 +102,4 @@
 	expiresAt: integer("expires_at").notNull(),
 	createdAt: integer("created_at"),
 	updatedAt: integer("updated_at"),
-});
-=======
-  id: text().notNull(),
-  name: text().notNull(),
-  description: text(),
-  start: integer(),
-  end: integer(),
-  duration: integer(),
-  priority: text().default("MEDIUM"),
-  status: text().default("TODO").notNull(),
-  archived: integer().default(0).notNull(),
-  parentId: text("parent_id"),
-  children: text(),
-  owner: text().notNull(),
-  createdAt: integer("created_at"),
-  updatedAt: integer("updated_at"),
-}, table => [
-  uniqueIndex("tasks_id_unique").on(table.id),
-  foreignKey(() => ({
-    columns: [table.children],
-    foreignColumns: [table.id],
-    name: "tasks_children_tasks_id_fk",
-  })),
-  foreignKey(() => ({
-    columns: [table.parentId],
-    foreignColumns: [table.id],
-    name: "tasks_parent_id_tasks_id_fk",
-  })),
-]);
->>>>>>> e9c98a26
+});